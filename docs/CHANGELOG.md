# CHANGELOG

## Dev

### Breaking

* Include english layouts [#347](https://github.com/Riey/kime/issues/347)
* Now change InputCategory clear preedit state
* Let select hanja, emoji in preedit string

### Improve

* Prevent double key press [#344](https://github.com/Riey/kime/issues/344)
* Using signal connect client's window instead of `gdk_window_add_filter`
* Insert emoji with `rofimoji`
* Embed hanja dict
* Support multiple archtectures
<<<<<<< HEAD
* Hide desktop entries from DE menu and application launchers [#357](https://github.com/Riey/kime/pull/357)
=======
* Integrate kime-indicator again
* Add `icon_color` config
* Add dvorak layout
* Replace `libappindicator` to `ksni`
* Now InputEngine implementations are split several crates for support many InputCategories
* Implement math backend
>>>>>>> b096b448

## 1.3.1

### Breaking

* Rename sebeolsik layouts

```txt
sebeolsik-390 -> sebeolsik-3-90
sebeolsik-391 -> sebeolsik-3-90
sebeolsik-sin1995 -> sebeolsik-3sin-1995
```

### Improve

* Add `TreatJongseongAsChoseongCompose` addon [#332](https://github.com/Riey/kime/issues/332)
* Fix 3-91 layout Z, S-Z bug [#335](https://github.com/Riey/kime/issues/335)
* Fix libreoffice-calc bug [#339](https://github.com/Riey/kime/issues/339)
* Add sebeolsik-3sin-p2 layout (except yet hangul) [#222](https://github.com/Riey/kime/issues/222)

## 1.3.0

### Improve

* Add more keycodes (Enter, Tab, ControlL, ControlR, Delete, AltL, F1-F12, HangulHanja)
* Split kime-window into other repo
* Fix gtk preedit bug [#325](https://github.com/Riey/kime/issues/325)
* Support emoji, hanja input
* Add desktop files

## 1.2.0

### Improve

* Fix kime-check fail [#307](https://github.com/Riey/kime/issues/307)
* Fix preedit string disapear when press hotkey [#310](https://github.com/Riey/kime/issues/310)
* Make character typing order strict `ㅏ + ㄱ = ㅏㄱ`
* Add `TreatJongseongAsChoseong` addon
* Add `FlexibleComposeOrder` addon [#318](https://github.com/Riey/kime/issues/318)
* Check LANG env in kime-check [#317](https://github.com/Riey/kime/issues/317)
* Add `Commit` hotkey, `ConsumeIfProcessed` hotkey result [#315](https://github.com/Riey/kime/issues/315)
* Add white icon [#316](https://github.com/Riey/kime/issues/316)

## 1.1.3

### Improve

* Fix cho-jung bug `웬 + ㅊ$ㅜ = 웬ㅊ`
* Fix composable jungseong bug `ㅇ + $ㅆ$ㅜ + $ㅊ$ㅔ +  = 웇`
* Fix xim bug [#304](https://github.com/Riey/kime/issues/304)

## 1.1.2

### Improve

* Support word commit [#288](https://github.com/Riey/kime/issues/288)
* Make qt preedit string have underline style
* Make keycode 130 to Hangul [#291](https://github.com/Riey/kime/issues/291)
* Implement composition jungseong [#295](https://github.com/Riey/kime/issues/295)

## 1.1.1

### Improve

* Correct xim set_event_mask [#283](https://github.com/Riey/kime/issues/283)
* Detect mouse click event on gtk, qt [#282](https://github.com/Riey/kime/issues/282) [#280](https://github.com/Riey/kime/issues/280)
* Release qt6 binary in latest zst [#281](https://github.com/Riey/kime/issues/281)

## 1.1.0

### Breaking

* Now frontends check engine's version if it failed, must cause hard error
* Use xim async only it will break some apps like neovide but fix many wrong bevaivors and performance

### Improve

* Now release debian, ubuntu, arch binary package and many variants of qt module
* Add debian-buster, ubuntu-18.04 docker
* New tool `kime-check` for diagnostic kime [#270](https://github.com/Riey/kime/issues/270)
* Correct invalid sebolsik-390 builtin layout [#261](https://github.com/Riey/kime/issues/261)
* Fix indicator can't load icon data [#260](https://github.com/Riey/kime/issues/260)
* Fix choseong compose bug [#263](https://github.com/Riey/kime/issues/263)

## 1.0.3

* Rollback [#247](https://github.com/Riey/kime/issues/247)

## 1.0.2

* Fix xim freeze when typing fast [#251](https://github.com/Riey/kime/issues/251)
* Fix global config path [#252](https://github.com/Riey/kime/issues/252)

## 1.0.1

* Fix xim doesn't work [#246](https://github.com/Riey/kime/issues/246)

## 1.0.0

* Fix debian packaging [#140](https://github.com/Riey/kime/issues/140)
* Use shell script for Build [#231](https://github.com/Riey/kime/issues/231)
* Using C++ header for engine cffi [#229](https://github.com/Riey/kime/issues/229)
* Implement engine hotkeys [#223](https://github.com/Riey/kime/issues/223)
* Implement sebeolsik-sin1995 [#235](https://github.com/Riey/kime/issues/235)
* Implement layout_addons [#239](https://github.com/Riey/kime/issues/239)
* Fix gtk reset doesn't commit preedit char [#240](https://github.com/Riey/kime/issues/240)
* Compile C/C++ with `-fvisibility=hidden` [#241](https://github.com/Riey/kime/issues/241)
* Change release .tar.xz [#203](https://github.com/Riey/kime/issues/203)
* Make engine capi no panic [#201](https://github.com/Riey/kime/issues/201)
* Fix wayland focus change repeat bug [#207](https://github.com/Riey/kime/issues/207)
* Support ALT modifier [#190](https://github.com/Riey/kime/issues/190)
* Fix wayland doesn't close fd well [#194](https://github.com/Riey/kime/issues/194)
* Using xim sync mode [49d0ef3e](https://github.com/Riey/kime/commit/49d0ef3e0b473378881a396f394db09bff0d2a81)
* Improve indicator [#186](https://github.com/Riey/kime/issues/186)
* Workaround patch with xwayland input focus bug ([#137](https://github.com/Riey/kime/issues/137))
* Handle disabled key repeat properly by **[@simnalamburt]** ([#188](https://github.com/Riey/kime/issues/188))
* Fix unwanted key repeat bug on wayland by **[@simnalamburt]** ([#206](https://github.com/Riey/kime/issues/206))
* Fix preedit string sended to wrong client by **[@simnalamburt]** ([#205](https://github.com/Riey/kime/issues/205))
* Fix the key repeat regression by **[@simnalamburt]** ([#215](https://github.com/Riey/kime/issues/215))
* Fix wrong behavior in neovide ([#179](https://github.com/Riey/kime/issues/179))
* Fix xim crash when typing fast ([#170](https://github.com/Riey/kime/issues/170))
* Fix xim doesn't work not en_US locale ([#177](https://github.com/Riey/kime/issues/177))
* Key repeat implemented in wayland frontend by **[@simnalamburt]** ([#171](https://github.com/Riey/kime/issues/171))
* Add more help messages for binary tools
* Show more version info
* Make CONFIGURATION.md more newbie friendly
* Create Korean version of documents
* Show hangul/english state on tray icon
* Support global hangul state
* Set gtk log domain to `kime`
* Let `kime-wayland` exit when IO Error occured
* Fix wayland input bug
* `kime-xtask` now read `KIME_CARGO_ARGS`, `KIME_CMAKE_ARGS`, `KIME_NINJA_ARGS`

[@simnalamburt]: https://github.com/simnalamburt

## 0.9.1

* Add donation link
* Fix gtk link error

## 0.9.0

* Rework build scripts
* Fix NumLock bug again
* Add GTK2, GTK4 immodule
* Add Qt6 immodule
* Add Wayland frontend

## 0.8.1

* Fix GTK3 space commit bug
* Fix Qt5 backspace bug
* Use C in GTK3

## 0.8.0

* Add Qt5 immodule
* Complete moum backspace (e.g. ㅚ -> ㅗ, ㅞ -> ㅜ)

## 0.7.0

* Fix hangul bug on NumLock, CapLock, ScrollLock
* Fix xim preedit window delete bug
* Fix deb file
* Add `--log` option in `kime-xim`
* Add size in `xim-preedit-font`

## 0.6.0

* Don't reset on XIM set_ic_values
* Redraw when XIM preedit state changed
* Update packaging scripts
* Add Install guide
* Now kime-xim print version when pass `--version`

## 0.5.1

* Fix XIM modifier bug

## 0.5.0

* Now `dubeolsik`, `sebeolsik-390`, `sebeolsik-391` layouts are embeded and no need local file
* Fix intellij issue
* Fix Super key bug
* Package deb file

## 0.4.1

* Fix unhandled keycode doesn't occur reset

## 0.4.0

* Create CHANGELOG
* Decrease binary sizes with make engine cdylib
* Reset when focus_out (XIM)
* Add compose config
* Fix XIM start bug when XIM_SERVER is not set
* Support Control modifiers
* Support Super modifiers
* Commit forwarded events

## 0.3.0

* Add `compose_ssangjaum` config
* Allow `Hangul` key
* Reset when focus_out (GTK3)
* Fix firefox backspace bug
* Fix firefox enter, esc bug

## 0.2.1

* Bypass shift keys

## 0.2.0

* Support compose jungseong (ㅑ + ㅣ = ㅒ)
* Fix jongseong to next choseong when jungseong is entered (옹 + ㅏ = 오아)
* Support ESC to disable hangul mode for VIM users
* Bypass ctrl chars
* Implement config file
* Reset when unhandled keysym is entered
* Add sebeolsik 390, 391 layouts<|MERGE_RESOLUTION|>--- conflicted
+++ resolved
@@ -15,16 +15,13 @@
 * Insert emoji with `rofimoji`
 * Embed hanja dict
 * Support multiple archtectures
-<<<<<<< HEAD
 * Hide desktop entries from DE menu and application launchers [#357](https://github.com/Riey/kime/pull/357)
-=======
 * Integrate kime-indicator again
 * Add `icon_color` config
 * Add dvorak layout
 * Replace `libappindicator` to `ksni`
 * Now InputEngine implementations are split several crates for support many InputCategories
 * Implement math backend
->>>>>>> b096b448
 
 ## 1.3.1
 

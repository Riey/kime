[package]
name = "kime-xim"
version = "0.4.0"
authors = ["Riey <creeper844@gmail.com>"]
edition = "2018"
license = "GPL-3.0"

[dependencies]
ahash = "0.6.2"
cairo-rs = { version = "0.9.1", features = ["xcb"] }
log = "0.4.11"
x11rb = { version = "0.7.0", features = ["render"] }

xim = { git = "https://github.com/Riey/xim-rs", default-features = false, features = ["x11rb-server", "x11rb-xcb"] }
# xim = { path = "../../xim-rs", default-features = false, features = ["x11rb-server", "x11rb-xcb"] }

<<<<<<< HEAD
kime-engine-cffi = { path = "../engine-cffi" }
=======
kime-engine = { path = "../engine" }
simplelog = "0.9.0"
>>>>>>> f8240ee6
<|MERGE_RESOLUTION|>--- conflicted
+++ resolved
@@ -14,9 +14,4 @@
 xim = { git = "https://github.com/Riey/xim-rs", default-features = false, features = ["x11rb-server", "x11rb-xcb"] }
 # xim = { path = "../../xim-rs", default-features = false, features = ["x11rb-server", "x11rb-xcb"] }
 
-<<<<<<< HEAD
-kime-engine-cffi = { path = "../engine-cffi" }
-=======
-kime-engine = { path = "../engine" }
-simplelog = "0.9.0"
->>>>>>> f8240ee6
+kime-engine-cffi = { path = "../engine-cffi" }